--- conflicted
+++ resolved
@@ -10,13 +10,9 @@
     val vertx = "4.0.3"
 
     val assertk = "0.19"
-<<<<<<< HEAD
     val junit4 = "4.13.2"
-=======
-    val junit4 = "4.12"
     val junit5 = "5.4.2"
     val junit5commons = "1.7.2"
->>>>>>> c28a5199
     val imageComparison = "4.3.0"
     val dokka = "1.4.20"
     val coroutinesDebug = "1.4.0"
