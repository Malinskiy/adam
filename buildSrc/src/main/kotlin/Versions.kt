--- conflicted
+++ resolved
@@ -1,9 +1,5 @@
 object Versions {
-<<<<<<< HEAD
     val adam = System.getenv("GIT_TAG_NAME") ?: "0.3.0"
-=======
-    val adam = System.getenv("GIT_TAG_NAME") ?: "0.2.5"
->>>>>>> 507d40bd
     val kotlin = "1.4.20"
     val coroutines = "1.3.9"
 
@@ -40,7 +36,9 @@
     val kxml = "net.sf.kxml:kxml2:${Versions.kxml}"
     val ktorNetwork = "io.ktor:ktor-network-jvm:${Versions.ktor}"
     val logging = "io.github.microutils:kotlin-logging:${Versions.logging}"
-<<<<<<< HEAD
+    val vertxCore = "io.vertx:vertx-core:${Versions.vertx}"
+    val vertxKotlin = "io.vertx:vertx-lang-kotlin:${Versions.vertx}"
+    val vertxCoroutines = "io.vertx:vertx-lang-kotlin-coroutines:${Versions.vertx}"
     val protobufLite = "com.google.protobuf:protobuf-javalite:${Versions.protobuf}"
     val grpcKotlinStubLite = "io.grpc:grpc-kotlin-stub-lite:${Versions.grpcKotlin}"
     val grpcOkhttp = "io.grpc:grpc-okhttp:1.34.1"
@@ -49,13 +47,6 @@
 
 object AndroidX {
     val testMonitor = "androidx.test:monitor:${Versions.testMonitor}@aar"
-=======
-    val pdbank = "pro.streem.pbandk:pbandk-runtime-jvm:${Versions.pdbank}"
-    val vertxCore = "io.vertx:vertx-core:${Versions.vertx}"
-    val vertxKotlin = "io.vertx:vertx-lang-kotlin:${Versions.vertx}"
-    val vertxCoroutines = "io.vertx:vertx-lang-kotlin-coroutines:${Versions.vertx}"
-    
->>>>>>> 507d40bd
 }
 
 object TestLibraries {
