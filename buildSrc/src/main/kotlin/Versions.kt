--- conflicted
+++ resolved
@@ -1,11 +1,6 @@
 object Versions {
-<<<<<<< HEAD
-    val adam = System.getenv("GIT_TAG_NAME") ?: "0.0.2"
+    val adam = System.getenv("GIT_TAG_NAME") ?: "0.1.0"
     val kotlin = "1.4.20"
-=======
-    val adam = System.getenv("GIT_TAG_NAME") ?: "0.1.0"
-    val kotlin = "1.4.10"
->>>>>>> 9db731c6
     val coroutines = "1.3.9"
 
     val annotations = "16.0.2"
@@ -15,12 +10,8 @@
 
     val assertk = "0.19"
     val junit = "4.12"
-<<<<<<< HEAD
+    val imageComparison = "4.3.0"
     val dokka = kotlin
-=======
-    val imageComparison = "4.3.0"
-    val dokka = "0.9.17"
->>>>>>> 9db731c6
 }
 
 object BuildPlugins {
