/*
 * Copyright (C) 2021 Anton Malinskiy
 *
 * Licensed under the Apache License, Version 2.0 (the "License");
 * you may not use this file except in compliance with the License.
 * You may obtain a copy of the License at
 *
 *      http://www.apache.org/licenses/LICENSE-2.0
 *
 * Unless required by applicable law or agreed to in writing, software
 * distributed under the License is distributed on an "AS IS" BASIS,
 * WITHOUT WARRANTIES OR CONDITIONS OF ANY KIND, either express or implied.
 * See the License for the specific language governing permissions and
 * limitations under the License.
 */

package com.malinskiy.adam.request.pkg

import com.malinskiy.adam.annotation.Features
import com.malinskiy.adam.extension.bashEscape
import com.malinskiy.adam.extension.compatClear
import com.malinskiy.adam.extension.copyTo
import com.malinskiy.adam.request.ComplexRequest
import com.malinskiy.adam.request.Feature
import com.malinskiy.adam.request.ValidationResponse
import com.malinskiy.adam.request.abb.AbbExecRequest
import com.malinskiy.adam.request.transform.StringResponseTransformer
import com.malinskiy.adam.transport.Socket
import com.malinskiy.adam.transport.withMaxFilePacketBuffer
import io.ktor.util.cio.*
import io.ktor.utils.io.*
import kotlinx.coroutines.Dispatchers
import java.io.File
import kotlin.coroutines.CoroutineContext

/**
 * This request requires either Feature.CMD or Feature.ABB_EXEC support on the target device
 * Additionally, support for Feature.APEX is required for installing apex packages
 *
 * @see com.malinskiy.adam.request.device.FetchDeviceFeaturesRequest
 */
@Features(Feature.CMD, Feature.ABB_EXEC, Feature.APEX)
class StreamingPackageInstallRequest(
    private val pkg: File,
    private val supportedFeatures: List<Feature>,
    private val reinstall: Boolean,
    private val extraArgs: List<String> = emptyList(),
    val coroutineContext: CoroutineContext = Dispatchers.IO
) : ComplexRequest<Boolean>() {
    private val transformer = StringResponseTransformer()

    override fun validate(): ValidationResponse {
        val response = super.validate()
        if (!response.success) {
            return response
        }

        val message =
            if (!pkg.exists()) {
                ValidationResponse.packageShouldExist(pkg)
            } else if (!pkg.isFile) {
                ValidationResponse.packageShouldBeRegularFile(pkg)
            } else if (!supportedFeatures.contains(Feature.ABB_EXEC) && !supportedFeatures.contains(Feature.CMD)) {
                ValidationResponse.missingEitherFeature(Feature.ABB_EXEC, Feature.CMD)
            } else if (pkg.extension == "apex" && !supportedFeatures.contains(Feature.APEX)) {
                ValidationResponse.missingFeature(Feature.APEX)
            } else if (!SUPPORTED_EXTENSIONS.contains(pkg.extension)) {
                ValidationResponse.packageShouldBeSupportedExtension(pkg, SUPPORTED_EXTENSIONS)
            } else {
                null
            }

        return ValidationResponse(message == null, message)
    }

    override fun serialize(): ByteArray {
        val hasAbbExec = supportedFeatures.contains(Feature.ABB_EXEC)
        val args = mutableListOf<String>().apply {
            add(
                if (hasAbbExec) {
                    "package"
                } else {
                    "exec:cmd package"
                }
            )

            add("install")

            if (hasAbbExec) {
                addAll(extraArgs)
            } else if (extraArgs.isNotEmpty()) {
                add(extraArgs.bashEscape())
            }

            if (reinstall) {
                add("-r")
            }

            add("-S")
            add("${pkg.length()}")
            if (pkg.extension == "apex") {
                add("--apex")
            }
        }.toList()

        return if (hasAbbExec) {
            AbbExecRequest(args, supportedFeatures).serialize()
        } else {
            createBaseRequest(args.joinToString(" "))
        }
    }

<<<<<<< HEAD
    override suspend fun readElement(socket: Socket): Boolean {
        withMaxFilePacketBuffer {
            var fileChannel: ByteReadChannel? = null
            try {
                val fileChannel = pkg.readChannel(coroutineContext = coroutineContext)
                fileChannel.copyTo(socket, this)
            } finally {
                fileChannel?.cancel()
            }
=======
    override suspend fun readElement(readChannel: AndroidReadChannel, writeChannel: AndroidWriteChannel): Boolean {
        val buffer = ByteArray(Const.MAX_FILE_PACKET_LENGTH)
        var fileChannel: ByteReadChannel? = null
        try {
            val fileChannel = pkg.readChannel(coroutineContext = coroutineContext)
            while (true) {
                val available = fileChannel.copyTo(buffer, 0, buffer.size)
                when {
                    available > 0 -> writeChannel.writeFully(buffer, 0, available)
                    else -> break
                }
            }
        } finally {
            fileChannel?.cancel()
        }
>>>>>>> 8426f879

            compatClear()
            socket.copyTo(transformer, this)
            return transformer.transform().startsWith("Success")
        }
    }

    companion object {
        val SUPPORTED_EXTENSIONS = setOf("apk", "apex")
    }
}<|MERGE_RESOLUTION|>--- conflicted
+++ resolved
@@ -110,33 +110,22 @@
         }
     }
 
-<<<<<<< HEAD
     override suspend fun readElement(socket: Socket): Boolean {
         withMaxFilePacketBuffer {
             var fileChannel: ByteReadChannel? = null
+            val buffer = array()
             try {
                 val fileChannel = pkg.readChannel(coroutineContext = coroutineContext)
-                fileChannel.copyTo(socket, this)
+                while (true) {
+                    val available = fileChannel.copyTo(buffer, 0, buffer.size)
+                    when {
+                        available > 0 -> socket.writeFully(buffer, 0, available)
+                        else -> break
+                    }
+                }
             } finally {
                 fileChannel?.cancel()
             }
-=======
-    override suspend fun readElement(readChannel: AndroidReadChannel, writeChannel: AndroidWriteChannel): Boolean {
-        val buffer = ByteArray(Const.MAX_FILE_PACKET_LENGTH)
-        var fileChannel: ByteReadChannel? = null
-        try {
-            val fileChannel = pkg.readChannel(coroutineContext = coroutineContext)
-            while (true) {
-                val available = fileChannel.copyTo(buffer, 0, buffer.size)
-                when {
-                    available > 0 -> writeChannel.writeFully(buffer, 0, available)
-                    else -> break
-                }
-            }
-        } finally {
-            fileChannel?.cancel()
-        }
->>>>>>> 8426f879
 
             compatClear()
             socket.copyTo(transformer, this)
